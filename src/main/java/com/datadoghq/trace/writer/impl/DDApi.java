package com.datadoghq.trace.writer.impl;

import java.io.IOException;
import java.io.OutputStreamWriter;
import java.net.HttpURLConnection;
import java.net.MalformedURLException;
import java.net.URL;
import java.util.ArrayList;
import java.util.List;

import com.datadoghq.trace.SpanSerializer;
import com.datadoghq.trace.impl.DDSpanSerializer;
import com.datadoghq.trace.impl.Tracer;

import io.opentracing.Span;

public class DDApi {

	protected static final String TRACES_ENDPOINT = "/v0.3/trace";
	protected static final String SERVICES_ENDPOINT = "/v0.3/services";

	protected final String host;
	protected final int port;
	protected final String tracesEndpoint;
	protected final String servicesEndpoint;
	protected final SpanSerializer spanSerializer;

	public DDApi(String host, int port) {
		this(host,port,new DDSpanSerializer());
	}

	public DDApi(String host, int port,SpanSerializer spanSerializer) {
		super();
		this.host = host;
		this.port = port;
		this.tracesEndpoint = "http://"+host+":"+port+TRACES_ENDPOINT;
		this.servicesEndpoint = "http://"+host+":"+port+SERVICES_ENDPOINT;
		this.spanSerializer = spanSerializer;
	}

	public boolean sendTraces(List<List<Span>> traces){
		try {
			String payload = spanSerializer.serialize(traces);
			int status = callPUT(tracesEndpoint,payload);
			if(status == 200){
				return true;
			}else{
				
				//FIXME log issue here
				
				return false;
			}
		} catch (Exception e) {
			//FIXME proper exceptino
			// TODO Auto-generated catch block
			e.printStackTrace();
			return false;
		}
	}

	public boolean sendServices(List<String> services){
		return false;
	}

	private int callPUT(String endpoint,String content){
		HttpURLConnection httpCon = null;
		try {
			URL url = new URL(endpoint);
			httpCon = (HttpURLConnection) url.openConnection();
			httpCon.setDoOutput(true);
			httpCon.setRequestMethod("PUT");
			httpCon.setRequestProperty("Content-Type", "application/json");
			OutputStreamWriter out = new OutputStreamWriter(httpCon.getOutputStream());
			out.write(content);
			out.close();
			return httpCon.getResponseCode();
		} catch (MalformedURLException e) {
			// TODO Auto-generated catch block
			e.printStackTrace();
			return -1;
		} catch (IOException e) {
			// TODO Auto-generated catch block
			e.printStackTrace();
			return -1;
		} 
	}

	public static void main(String[] args) throws Exception{

		List<Span> array = new ArrayList<Span>();
		Tracer tracer = new Tracer();

		Span parent = tracer
				.buildSpan("hello-world")
				.withServiceName("service-name")
				.start();
		array.add(parent);

		parent.setBaggageItem("a-baggage", "value");

		Thread.sleep(1000);

		Span child = tracer
				.buildSpan("hello-world")
				.asChildOf(parent)
				.start();
		array.add(child);

		Thread.sleep(1000);

		child.finish();

		Thread.sleep(1000);

		parent.finish();
		
<<<<<<< HEAD
//		String service = "{\"service_name\": {\"app\": \"service-name\",\"app_type\": \"web\"}}";
//		System.out.println("Pushed service: "+api.callPUT(api.servicesEndpoint, service));
		System.out.println("Pushed trace: "+api.sendTraces(traces));
=======
		DDAgentWriter writer = new DDAgentWriter();
		writer.write(array);
		
		Thread.sleep(1000);
		
		writer.close();
>>>>>>> 99977a03

	}
}<|MERGE_RESOLUTION|>--- conflicted
+++ resolved
@@ -16,7 +16,7 @@
 
 public class DDApi {
 
-	protected static final String TRACES_ENDPOINT = "/v0.3/trace";
+	protected static final String TRACES_ENDPOINT = "/v0.3/traces";
 	protected static final String SERVICES_ENDPOINT = "/v0.3/services";
 
 	protected final String host;
@@ -46,7 +46,7 @@
 				return true;
 			}else{
 				
-				//FIXME log issue here
+				//FIXME log status here
 				
 				return false;
 			}
@@ -113,19 +113,13 @@
 		Thread.sleep(1000);
 
 		parent.finish();
-		
-<<<<<<< HEAD
-//		String service = "{\"service_name\": {\"app\": \"service-name\",\"app_type\": \"web\"}}";
-//		System.out.println("Pushed service: "+api.callPUT(api.servicesEndpoint, service));
-		System.out.println("Pushed trace: "+api.sendTraces(traces));
-=======
+
 		DDAgentWriter writer = new DDAgentWriter();
 		writer.write(array);
-		
+
 		Thread.sleep(1000);
 		
 		writer.close();
->>>>>>> 99977a03
 
 	}
 }