--- conflicted
+++ resolved
@@ -1,17 +1,9 @@
 package com.datadoghq.trace.resolver;
-
-<<<<<<< HEAD
-=======
-import java.util.Map;
-import java.util.Map.Entry;
-import java.util.regex.Pattern;
 
 import org.slf4j.Logger;
 import org.slf4j.LoggerFactory;
 
->>>>>>> 0265abd9
 import com.datadoghq.trace.DDTracer;
-import com.datadoghq.trace.sampling.ASampler;
 import com.datadoghq.trace.sampling.AllSampler;
 import com.datadoghq.trace.sampling.RateSampler;
 import com.datadoghq.trace.sampling.Sampler;
@@ -19,8 +11,6 @@
 import com.datadoghq.trace.writer.DDApi;
 import com.datadoghq.trace.writer.LoggingWritter;
 import com.datadoghq.trace.writer.Writer;
-import org.slf4j.Logger;
-import org.slf4j.LoggerFactory;
 
 /**
  * Create a tracer from a configuration file
@@ -38,16 +28,11 @@
 
 	/**
 	 * Create a tracer from a TracerConfig object
-	 *
+	 * 
 	 * @param config
 	 * @return the corresponding tracer
 	 */
-<<<<<<< HEAD
 	public static DDTracer create(TracerConfig config) {
-=======
-	@SuppressWarnings("unchecked")
-	public static DDTracer create(TracerConfig config){
->>>>>>> 0265abd9
 		String defaultServiceName = config.getDefaultServiceName() != null ? config.getDefaultServiceName() : DDTracer.UNASSIGNED_DEFAULT_SERVICE_NAME;
 
 		//Create writer
@@ -68,7 +53,6 @@
 		}
 
 		//Create sampler
-<<<<<<< HEAD
 		Sampler sampler;
 
 		if (config.getSampler() != null) {
@@ -78,7 +62,6 @@
 				sampler = new AllSampler();
 			} else {
 				sampler = DDTracer.UNASSIGNED_SAMPLER;
-=======
 		Sampler sampler = DDTracer.UNASSIGNED_SAMPLER;
 		if (config.getSampler() != null && config.getSampler().get("type") != null) {
 			String type = (String) config.getSampler().get("type");
@@ -87,7 +70,7 @@
 			} else if (type.equals(RateSampler.class.getSimpleName())) {
 				sampler = new RateSampler((Double) config.getSampler().get("rate"));
 			}
-			
+
 			//Add sampled tags
 			Map<String,String> skipTagsPatterns = (Map<String, String>) config.getSampler().get("skipTagsPatterns");
 			if(skipTagsPatterns!=null && sampler instanceof ASampler){
@@ -95,7 +78,6 @@
 				for(Entry<String,String> entry:skipTagsPatterns.entrySet()){
 					aSampler.addSkipTagPattern(entry.getKey(), Pattern.compile(entry.getValue()));
 				}
->>>>>>> 0265abd9
 			}
 		} else {
 			sampler = DDTracer.UNASSIGNED_SAMPLER;
@@ -103,10 +85,7 @@
 
 		//Create tracer
 		return new DDTracer(defaultServiceName, writer, sampler);
-<<<<<<< HEAD
 
-=======
->>>>>>> 0265abd9
 	}
 
 
